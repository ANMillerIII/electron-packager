# electron-packager

Build a distributable app from an electron app source code directory. **Currently only Mac OS is implemented** but you can send PRs to implement windows/linux :)

*formerly known as atom-shell-packager*

[![NPM](https://nodei.co/npm/electron-packager.png)](https://nodei.co/npm/electron-packager/)

[![Build Status](https://travis-ci.org/maxogden/electron-packager.svg?branch=master)](https://travis-ci.org/maxogden/electron-packager)

For an example project using this, check out [Monu](https://github.com/maxogden/monu)

### installation

```
# for use in npm scripts
npm i electron-packager --save-dev

# for use from cli
npm i electron-packager -g

# you also need electron installed
npm i electron-prebuilt
```

### usage

```
$ electron-packager my-app-source-dir AppName
```

This will:

- Find the closest local version of `electron` installed (using `require.resolve`)
- Use that version of electron to create a Mac app in `cwd` called `AppName.app`

You should be able to double-click `AppName.app` to launch the app. If not, check your settings and try again.

**Be careful** not to include node_modules you don't want into your final app. For example, do not include the `node_modules/electron-packager` folder or `node_modules/electron-prebuilt`. You can use `--ignore=node_modules/electron-prebuilt` to ignore of these

### options

these are optional CLI options you can pass in

- `out` (default current working dir) - the dir to put the app into at the end
<<<<<<< HEAD
- `version` (default hardcoded in source) - electron version to use
=======
- `version` (default hardcoded in source) - atom-shell version to use
- `icon` - the icon file to use as the icon for the app
>>>>>>> be1c139b
- `app-bundle-id` - bundle identifier to use in the app plist
- `helper-bundle-id` - bundle identifier to use in the app helper plist
- `ignore` (default none) - do not copy files into App whose filenames regex .match this string
- `prune` - runs `npm prune --production` on the app<|MERGE_RESOLUTION|>--- conflicted
+++ resolved
@@ -43,12 +43,7 @@
 these are optional CLI options you can pass in
 
 - `out` (default current working dir) - the dir to put the app into at the end
-<<<<<<< HEAD
-- `version` (default hardcoded in source) - electron version to use
-=======
-- `version` (default hardcoded in source) - atom-shell version to use
 - `icon` - the icon file to use as the icon for the app
->>>>>>> be1c139b
 - `app-bundle-id` - bundle identifier to use in the app plist
 - `helper-bundle-id` - bundle identifier to use in the app helper plist
 - `ignore` (default none) - do not copy files into App whose filenames regex .match this string
